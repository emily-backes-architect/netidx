--- conflicted
+++ resolved
@@ -13,33 +13,6 @@
 categories = ["network-programming"]
 
 [dependencies]
-<<<<<<< HEAD
-anyhow = "1"
-arcstr = { version = "1", features = ["serde"] }
-arrayvec = "0.7.4"
-bytes = { version = "1", features = ["serde"] }
-chrono = { version = "^0.4.23", features = ["serde"] }
-compact_str = { version = "0.7", features = ["serde"] }
-crossbeam = "0.8"
-digest = "0.10"
-enumflags2 = "0.7"
-futures = "0.3"
-fxhash = "0.2"
-indexmap = "2"
-once_cell = "1.17.1"
-parking_lot = "0.12.1"
-pin-utils = "0.1"
-rand = "0.8.5"
-rust_decimal = { version = "1",  features = ["serde-with-float", "serde-with-str", "serde-with-arbitrary-precision"] }
-schemars = { version = "1.0.0", package = "architect-schemars", features = ["chrono", "bytes", "smallvec", "uuid1", "enumflags2", "rust_decimal"] }
-serde_derive = "1"
-serde = { version = "1.0", features = ["rc"] }
-sha3 = "0.10"
-smallvec = "1"
-triomphe = "0.1"
-uuid = "1"
-#varint-simd = "0.4"
-=======
 anyhow = { workspace = true }
 arcstr = { workspace = true }
 arrayvec = { workspace = true }
@@ -62,5 +35,4 @@
 sha3 = { workspace = true }
 smallvec = { workspace = true }
 triomphe = { workspace = true }
-uuid = { workspace = true }
->>>>>>> 42c3c567
+uuid = { workspace = true }